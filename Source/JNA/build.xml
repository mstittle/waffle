--- conflicted
+++ resolved
@@ -4,10 +4,7 @@
 		<ant dir="waffle-api" target="${ant.target}" />
 		<ant dir="waffle-mock" target="${ant.target}" />
 		<ant dir="waffle-http" target="${ant.target}" />
-<<<<<<< HEAD
-=======
 		<ant dir="waffle-http3" target="${ant.target}" />
->>>>>>> c19bf1ac
 		<ant dir="waffle-core" target="${ant.target}" />
 		<ant dir="waffle-jaas" target="${ant.target}" />
 		<ant dir="waffle-servlet" target="${ant.target}" />
