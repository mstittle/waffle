<?xml version="1.0" encoding="UTF-8"?>
<project name="waffle-build" default="build" basedir=".">
	<property file="${basedir}/../../Version/Version.properties" />
	<import file="common.xml" />
	<fail message="Missing project.jar definition" unless="project.jar" />
	<fail message="Missing project.version" unless="product.version" />
	<property name="waffle.version" value="${product.version}" />
	<property name="waffle.java.version" value="1.6" />
	<property name="waffle.copyright" value="${copyright.text}" />
	<property name="waffle.root" value="${basedir}" />
	<property name="waffle.build" value="${waffle.root}/build" />
	<property name="waffle.doc" value="${waffle.root}/doc" />
	<property name="waffle.lib" value="${waffle.root}/lib" />
	<property name="waffle.src" value="${waffle.root}/src" />
	<property name="waffle.cover" value="${waffle.root}/cover" />
	<property name="waffle.test.src" value="${waffle.root}/src-test" />
	<property name="waffle.test.lib" value="${waffle.root}/lib-test" />
	<property name="waffle.test" value="${waffle.root}/test" />
	<property name="thirdparty.dir" location="${basedir}/../../ThirdParty" />
<<<<<<< HEAD
	<tstamp>
		<format property="DSTAMP" pattern="yyyy-MM-dd"/>
		<format property="TSTAMP" pattern="HH:mm:ss"/>
	</tstamp>
=======

>>>>>>> c19bf1ac
	<!-- compile -->
	<path id="jna.classpath">
		<fileset dir="${thirdparty.dir}/net.java.dev.jna/3.4.2">
			<include name="*.jar" />
		</fileset>
	</path>
	<path id="slf4j.classpath">
		<fileset dir="${thirdparty.dir}/_lib/jar/org.slf4j/1.6.6">
			<include name="*.jar" />
		</fileset>
	</path>
	<path id="guava.classpath">
		<fileset dir="${thirdparty.dir}/_lib/jar/com.google.guava/13.0">
			<include name="**/*.jar" />
		</fileset>
	</path>
	<path id="thirdparty.classpath">
		<path refid="jna.classpath" />
		<path refid="slf4j.classpath" />
		<path refid="guava.classpath" />
	</path>
	<macrodef name="compile">
		<attribute name="optimize" />
		<attribute name="debug" />
		<sequential>
			<delete dir="${waffle.lib}" />
			<mkdir dir="${waffle.lib}" />
			<javac 
                source="${waffle.java.version}" 
                target="${waffle.java.version}" 
                srcdir="${waffle.src}"
                destdir="${waffle.lib}" 
                optimize="@{optimize}" 
                debug="@{debug}" 
                includeantruntime="false">
				<classpath refid="thirdparty.classpath" />
				<classpath refid="project.classpath" />
				<include name="**/*.java" />
			</javac>
		</sequential>
	</macrodef>
	<!-- test -->
	<path id="groboutils.classpath">
		<fileset dir="${thirdparty.dir}/_lib/jar/net.sourceforge.groboutils/5">
			<include name="*.jar" />
		</fileset>
	</path>
	<path id="waffle.test.classpath">
		<pathelement location="${waffle.lib}" />
		<path refid="thirdparty.classpath" />
		<path refid="project.classpath" />
		<path refid="project.test.classpath" />
		<fileset dir="${thirdparty.dir}/_lib/jar/junit/4.10">
			<include name="*.jar" />
		</fileset>
		<pathelement location="${waffle.test.src}" />
		<pathelement location="${waffle.test.lib}" />
		<path refid="groboutils.classpath" />
		<path refid="emma.classpath" />
	</path>
	<target name="compile-tests">
		<mkdir dir="${waffle.test.lib}" />
		<javac target="${waffle.java.version}" srcdir="${waffle.test.src}"
            destdir="${waffle.test.lib}" optimize="no" debug="yes" includeantruntime="false">
			<classpath refid="waffle.test.classpath" />
			<include name="**/*.java" />
		</javac>
	</target>
	<target name="test-report">
		<mkdir dir="${waffle.test}/report" />
		<junitreport todir="${waffle.test}/report">
			<fileset dir="${waffle.test}" includes="TEST-*.xml" />
			<report todir="${waffle.test}/report" />
		</junitreport>
		<echo message="See ${waffle.test}\report\index.html" />
	</target>
	<target name="test" depends="compile-tests">
		<mkdir dir="${waffle.test}" />
		<junit fork="true" newenvironment="true" failureproperty="tests.failed"
            haltonfailure="no" haltonerror="no" printsummary="on" errorproperty="tests.failed">
			<batchtest todir="${waffle.test}">
<<<<<<< HEAD
				<fileset dir="${waffle.test.lib}" includes="**/*Tests.class"
                    excludes="**/*LoadTests.class" />
=======
				<fileset dir="${waffle.test.lib}">
					<include name="**/*Tests.class" />
					<exclude name="**/*LoadTests.class" />
					<exclude name="**/*All*Tests.class" />
				</fileset>
>>>>>>> c19bf1ac
			</batchtest>
			<formatter type="xml" />
			<classpath refid="waffle.test.classpath" />
			<jvmarg value="-Demma.coverage.out.file=${waffle.cover}/coverage.emma" />
		</junit>
		<antcall target="test-report" />
		<fail message="Unit Tests failed" if="tests.failed" />
	</target>
	<!-- cover -->
	<property name="emma.dir" value="${thirdparty.dir}/_lib/jar/emma/2.1.5320" />
	<path id="emma.classpath">
		<fileset dir="${thirdparty.dir}/_lib/jar/emma/2.1.5320">
			<include name="*.jar" />
		</fileset>
	</path>
	<taskdef resource="emma_ant.properties" classpathref="emma.classpath" />
	<target name="instrument">
		<echo message="Instrumenting ${waffle.lib}" />
		<path id="build.classpath">
			<pathelement path="${waffle.lib}" />
		</path>
		<emma>
			<instr instrpathref="build.classpath" destdir="${waffle.cover}/lib"
                metadatafile="${waffle.cover}/metadata.emma" merge="true" />
		</emma>
		<copy todir="${waffle.lib}">
			<fileset dir="${waffle.cover}/lib" includes="**/*" />
		</copy>
	</target>
	<target name="cover-report">
		<emma>
			<report sourcepath="${waffle.src}">
				<fileset dir="${waffle.cover}">
					<include name="*.emma" />
				</fileset>
				<html outfile="${waffle.cover}/coverage.html" />
			</report>
		</emma>
	</target>
	<target name="cover">
		<compile debug="yes" optimize="no" />
		<antcall target="instrument" />
		<antcall target="test" />
		<antcall target="cover-report" />
	</target>

	<target name="getgitdetails" >
		<exec executable="git" outputproperty="git.revision">
			<arg value="rev-parse"/>
			<arg value="HEAD"/>
		</exec>
	</target>

	<!-- package -->
	<target name="jar" depends="getgitdetails">
		<delete dir="${waffle.build}" />
		<mkdir dir="${waffle.build}" />
		<jar jarfile="${common.build}/${project.jar}.jar">
			<fileset dir="${waffle.lib}">
				<include name="waffle/**/*.class" />
			</fileset>
			<manifest>
				<attribute name="Specification-Title" value="WAFFLE - ${project.jar}" />
				<attribute name="Specification-Version" value="${waffle.version}" />
				<attribute name="Specification-Vendor" value="${company.name}" />
				<attribute name="Implementation-Title" value="WAFFLE - ${project.jar}" />
				<attribute name="Implementation-Version" value="${waffle.version} - ${user.name} - ${DSTAMP} ${TSTAMP} - ${git.revision}" />
				<attribute name="Implementation-Vendor" value="${company.name}" />
				<attribute name="Git-Revision" value="${git.revision}" />
				<attribute name="Created-By" value="${waffle.copyright}" />
			</manifest>
		</jar>
		<jar jarfile="${common.build}/${project.jar}-src.zip">
			<fileset dir="${waffle.src}">
				<include name="waffle/**/*.java" />
			</fileset>
			<manifest>
				<attribute name="Specification-Title" value="WAFFLE - ${project.jar}" />
				<attribute name="Specification-Version" value="${waffle.version}" />
				<attribute name="Specification-Vendor" value="${company.name}" />
				<attribute name="Implementation-Title" value="WAFFLE - ${project.jar}" />
				<attribute name="Implementation-Version" value="${waffle.version} - ${user.name} - ${DSTAMP} ${TSTAMP} - ${git.revision}" />
				<attribute name="Implementation-Vendor" value="${company.name}" />
				<attribute name="Git-Revision" value="${git.revision}" />
				<attribute name="Created-By" value="${waffle.copyright}" />
			</manifest>
		</jar>
	</target>
	<target name="doc">
		<javadoc destdir="${waffle.doc}" sourcepath="${waffle.src}">
			<classpath refid="thirdparty.classpath" />
			<classpath refid="project.classpath" />
		</javadoc>
	</target>
	<target name="clean">
		<delete dir="${waffle.build}" />
		<delete dir="${waffle.lib}" />
		<delete dir="${waffle.test.lib}" />
		<delete dir="${waffle.doc}" />
		<delete dir="${waffle.cover}" />
		<delete dir="${waffle.test}" />
	</target>
	<target name="compile">
		<echo message="Building version ${waffle.version}" />
		<compile debug="no" optimize="yes" />
		<antcall target="jar" />
	</target>
	<target name="build">
		<echo message="Building version ${waffle.version}" />
		<compile debug="no" optimize="yes" />
		<antcall target="jar" />
		<antcall target="test" />
		<antcall target="doc" />
	</target>
	<target name="lib">
		<compile debug="no" optimize="yes" />
		<antcall target="jar" />
	</target>
	<target name="clean-build" depends="clean,build" />
</project><|MERGE_RESOLUTION|>--- conflicted
+++ resolved
@@ -17,14 +17,10 @@
 	<property name="waffle.test.lib" value="${waffle.root}/lib-test" />
 	<property name="waffle.test" value="${waffle.root}/test" />
 	<property name="thirdparty.dir" location="${basedir}/../../ThirdParty" />
-<<<<<<< HEAD
 	<tstamp>
 		<format property="DSTAMP" pattern="yyyy-MM-dd"/>
 		<format property="TSTAMP" pattern="HH:mm:ss"/>
 	</tstamp>
-=======
-
->>>>>>> c19bf1ac
 	<!-- compile -->
 	<path id="jna.classpath">
 		<fileset dir="${thirdparty.dir}/net.java.dev.jna/3.4.2">
@@ -106,16 +102,11 @@
 		<junit fork="true" newenvironment="true" failureproperty="tests.failed"
             haltonfailure="no" haltonerror="no" printsummary="on" errorproperty="tests.failed">
 			<batchtest todir="${waffle.test}">
-<<<<<<< HEAD
-				<fileset dir="${waffle.test.lib}" includes="**/*Tests.class"
-                    excludes="**/*LoadTests.class" />
-=======
 				<fileset dir="${waffle.test.lib}">
 					<include name="**/*Tests.class" />
 					<exclude name="**/*LoadTests.class" />
 					<exclude name="**/*All*Tests.class" />
 				</fileset>
->>>>>>> c19bf1ac
 			</batchtest>
 			<formatter type="xml" />
 			<classpath refid="waffle.test.classpath" />
